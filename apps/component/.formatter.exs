--- conflicted
+++ resolved
@@ -1,11 +1,5 @@
 # Used by "mix format"
 [
-<<<<<<< HEAD
-  inputs: ["mix.exs", "{config,lib,test}/**/*.{ex,exs}"],
-  locals_without_parens: [
-    spit: :*,
-    effect: :*
-=======
   line_length: 80,
   inputs: ["mix.exs", "{config,lib,test}/**/*.{ex,exs}"],
   locals_without_parens: [
@@ -19,6 +13,5 @@
     inject_error: :*,
     internal_state: :*,
     external_effects: :*
->>>>>>> 1d70b670
   ]
 ]